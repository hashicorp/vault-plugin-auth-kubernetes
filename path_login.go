// Copyright (c) HashiCorp, Inc.
// SPDX-License-Identifier: MPL-2.0

package kubeauth

import (
	"context"
	"errors"
	"fmt"
	"net/http"
	"strings"

	"github.com/go-jose/go-jose/v4"
	josejwt "github.com/go-jose/go-jose/v4/jwt"
	capjwt "github.com/hashicorp/cap/jwt"
	"github.com/hashicorp/go-secure-stdlib/strutil"
	"github.com/hashicorp/vault/sdk/framework"
	"github.com/hashicorp/vault/sdk/helper/cidrutil"
	"github.com/hashicorp/vault/sdk/logical"
	"github.com/mitchellh/mapstructure"
)

const (
	metadataKeySAUID        = "service_account_uid"
	metadataKeySAName       = "service_account_name"
	metadataKeySANamespace  = "service_account_namespace"
	metadataKeySASecretName = "service_account_secret_name"
)

var reservedAliasMetadataKeys = map[string]struct{}{
	metadataKeySAUID:        {},
	metadataKeySAName:       {},
	metadataKeySANamespace:  {},
	metadataKeySASecretName: {},
}

// defaultJWTIssuer is used to verify the iss header on the JWT if the config doesn't specify an issuer.
var defaultJWTIssuer = "kubernetes/serviceaccount"

var (
	// signing algorithms supported by k8s OIDC
	// ref: https://github.com/kubernetes/kubernetes/blob/b4935d910dcf256288694391ef675acfbdb8e7a3/staging/src/k8s.io/apiserver/plugin/pkg/authenticator/token/oidc/oidc.go#L222-L233
	allowedSigningAlgs = []jose.SignatureAlgorithm{
		jose.RS256,
		jose.RS384,
		jose.RS512,
		jose.ES256,
		jose.ES384,
		jose.ES512,
		jose.PS256,
		jose.PS384,
		jose.PS512,
	}
	// allowedSigningAlgsCap is initialized with the values from allowedSigningAlgs
	allowedSigningAlgsCap = make([]capjwt.Alg, len(allowedSigningAlgs))
)

func init() {
	for idx := 0; idx < len(allowedSigningAlgs); idx++ {
		allowedSigningAlgsCap[idx] = capjwt.Alg(allowedSigningAlgs[idx])
	}
}

// pathLogin returns the path configurations for login endpoints
func pathLogin(b *kubeAuthBackend) *framework.Path {
	return &framework.Path{
		Pattern: "login$",

		DisplayAttrs: &framework.DisplayAttributes{
			OperationPrefix: operationPrefixKubernetes,
			OperationVerb:   "login",
		},

		Fields: map[string]*framework.FieldSchema{
			"role": {
				Type:        framework.TypeString,
				Description: `Name of the role against which the login is being attempted. This field is required`,
			},
			"jwt": {
				Type:        framework.TypeString,
				Description: `A signed JWT for authenticating a service account. This field is required.`,
			},
		},

		Callbacks: map[logical.Operation]framework.OperationFunc{
			logical.UpdateOperation:         b.pathLogin,
			logical.AliasLookaheadOperation: b.aliasLookahead,
			logical.ResolveRoleOperation:    b.pathResolveRole,
		},

		HelpSynopsis:    pathLoginHelpSyn,
		HelpDescription: pathLoginHelpDesc,
	}
}

// pathLogin is used to resolve the role to be used from a login request
func (b *kubeAuthBackend) pathResolveRole(ctx context.Context, req *logical.Request, data *framework.FieldData) (*logical.Response, error) {
	roleName, resp := b.getFieldValueStr(data, "role")
	if resp != nil {
		return resp, nil
	}

	b.l.RLock()
	defer b.l.RUnlock()

	role, err := b.role(ctx, req.Storage, roleName)
	if err != nil {
		return nil, err
	}
	if role == nil {
		return logical.ErrorResponse(fmt.Sprintf("invalid role name %q", roleName)), nil
	}

	return logical.ResolveRoleResponse(roleName)
}

// pathLogin is used to authenticate to this backend
func (b *kubeAuthBackend) pathLogin(ctx context.Context, req *logical.Request, data *framework.FieldData) (*logical.Response, error) {
	roleName, resp := b.getFieldValueStr(data, "role")
	if resp != nil {
		return resp, nil
	}

	jwtStr, resp := b.getFieldValueStr(data, "jwt")
	if resp != nil {
		return resp, nil
	}

	b.l.RLock()
	defer b.l.RUnlock()

	role, err := b.role(ctx, req.Storage, roleName)
	if err != nil {
		return nil, err
	}
	if role == nil {
		return logical.ErrorResponse(fmt.Sprintf("invalid role name %q", roleName)), nil
	}

	// Check for a CIDR match.
	if len(role.TokenBoundCIDRs) > 0 {
		if req.Connection == nil {
			b.Logger().Warn("token bound CIDRs found but no connection information available for validation")
			return nil, logical.ErrPermissionDenied
		}
		if !cidrutil.RemoteAddrIsOk(req.Connection.RemoteAddr, role.TokenBoundCIDRs) {
			return nil, logical.ErrPermissionDenied
		}
	}

	config, err := b.loadConfig(ctx, req.Storage)
	if err != nil {
		return nil, err
	}
	if config == nil {
		return nil, errors.New("could not load backend configuration")
	}

	client, err := b.getHTTPClient()
	if err != nil {
		b.Logger().Error("Failed to get the HTTP client", "err", err)
		return nil, logical.ErrUnrecoverable
	}

	sa, err := b.parseAndValidateJWT(ctx, client, jwtStr, role, roleName, config)
	if err != nil {
		if err == jose.ErrCryptoFailure || strings.Contains(err.Error(), "verifying token signature") {
			b.Logger().Debug(`login unauthorized`, "err", err)
			return nil, logical.ErrPermissionDenied
		}
		return nil, err
	}

	aliasName, err := b.getAliasName(role, sa)
	if err != nil {
		return nil, err
	}

	// look up the JWT token in the kubernetes API
	err = sa.lookup(ctx, client, jwtStr, role.Audience, b.reviewFactory(config))
	if err != nil {
		b.Logger().Debug(`login unauthorized`, "err", err)
		return nil, logical.ErrPermissionDenied
	}

	annotations := map[string]string{}
	if config.UseAnnotationsAsAliasMetadata {
		annotations, err = b.serviceAccountGetterFactory(config).annotations(ctx, client, jwtStr, sa.namespace(), sa.name())
		if err != nil {
			if errors.Is(err, errAliasMetadataReservedKeysFound) {
				return logical.ErrorResponse(err.Error()), nil
			}

			return nil, err
		}
	}

	uid, err := sa.uid()
	if err != nil {
		return nil, err
	}

	metadata := annotations
	metadata[metadataKeySAUID] = uid
	metadata[metadataKeySAName] = sa.name()
	metadata[metadataKeySANamespace] = sa.namespace()
	metadata[metadataKeySASecretName] = sa.SecretName

	auth := &logical.Auth{
		Alias: &logical.Alias{
			Name:     aliasName,
			Metadata: metadata,
		},
		InternalData: map[string]interface{}{
			"role": roleName,
		},
		Metadata: map[string]string{
			metadataKeySAUID:        uid,
			metadataKeySAName:       sa.name(),
			metadataKeySANamespace:  sa.namespace(),
			metadataKeySASecretName: sa.SecretName,
			"role":                  roleName,
		},
		DisplayName: fmt.Sprintf("%s-%s", sa.namespace(), sa.name()),
	}

	role.PopulateTokenAuth(auth)

	return &logical.Response{
		Auth: auth,
	}, nil
}

func (b *kubeAuthBackend) getFieldValueStr(data *framework.FieldData, param string) (string, *logical.Response) {
	val := data.Get(param).(string)
	if len(val) == 0 {
		return "", logical.ErrorResponse("missing %s", param)
	}
	return val, nil
}

func (b *kubeAuthBackend) getAliasName(role *roleStorageEntry, serviceAccount *serviceAccount) (string, error) {
	switch role.AliasNameSource {
	case aliasNameSourceSAUid, aliasNameSourceUnset:
		uid, err := serviceAccount.uid()
		if err != nil {
			return "", err
		}
		return uid, nil
	case aliasNameSourceSAName:
		ns, name := serviceAccount.namespace(), serviceAccount.name()
		if ns == "" || name == "" {
			return "", fmt.Errorf("service account namespace and name must be set")
		}
		return fmt.Sprintf("%s/%s", ns, name), nil
	default:
		return "", fmt.Errorf("unknown alias_name_source %q", role.AliasNameSource)
	}
}

// aliasLookahead returns the alias object with the SA UID from the JWT
// Claims.
// Only JWTs matching the specified role's configuration will be accepted as valid.
func (b *kubeAuthBackend) aliasLookahead(ctx context.Context, req *logical.Request, data *framework.FieldData) (*logical.Response, error) {
	roleName, resp := b.getFieldValueStr(data, "role")
	if resp != nil {
		return resp, nil
	}

	jwtStr, resp := b.getFieldValueStr(data, "jwt")
	if resp != nil {
		return resp, nil
	}

	b.l.RLock()
	defer b.l.RUnlock()

	role, err := b.role(ctx, req.Storage, roleName)
	if err != nil {
		return nil, err
	}
	if role == nil {
		return logical.ErrorResponse(fmt.Sprintf("invalid role name %q", roleName)), nil
	}

	config, err := b.loadConfig(ctx, req.Storage)
	if err != nil {
		return nil, err
	}
	if config == nil {
		return nil, errors.New("could not load backend configuration")
	}
	// validation of the JWT against the provided role ensures alias look ahead requests
	// are authentic.
	client, err := b.getHTTPClient()
	if err != nil {
		b.Logger().Error("Failed to get the HTTP client", "err", err)
		return nil, logical.ErrUnrecoverable
	}

	sa, err := b.parseAndValidateJWT(ctx, client, jwtStr, role, roleName, config)
	if err != nil {
		return nil, err
	}

	aliasName, err := b.getAliasName(role, sa)
	if err != nil {
		return nil, err
	}

	return &logical.Response{
		Auth: &logical.Auth{
			Alias: &logical.Alias{
				Name: aliasName,
			},
		},
	}, nil
}

type DontVerifySignature struct{}

func (keySet DontVerifySignature) VerifySignature(_ context.Context, token string) (map[string]interface{}, error) {
	parsed, err := josejwt.ParseSigned(token, allowedSigningAlgs)
	if err != nil {
		return nil, err
	}
	claims := map[string]interface{}{}
	err = parsed.UnsafeClaimsWithoutVerification(&claims)
	if err != nil {
		return nil, err
	}
	return claims, nil
}

// parseAndValidateJWT is used to parse, validate and lookup the JWT token.
func (b *kubeAuthBackend) parseAndValidateJWT(ctx context.Context, client *http.Client, jwtStr string,
	role *roleStorageEntry, roleName string, config *kubeConfig,
) (*serviceAccount, error) {
	expected := capjwt.Expected{
		SigningAlgorithms: allowedSigningAlgsCap,
	}

	// perform ISS Claim validation if configured
	if !config.DisableISSValidation {
		// set the expected issuer to the default kubernetes issuer if the config doesn't specify it
		if config.Issuer != "" {
			expected.Issuer = config.Issuer
		} else {
			config.Issuer = defaultJWTIssuer
		}
	}

<<<<<<< HEAD
	// Roles must have an audience defined, so we can verify the JWT
	if strings.TrimSpace(role.Audience) == "" {
		return nil, logical.CodedError(http.StatusBadRequest,
			fmt.Sprintf("Role %s does not have an audience defined. Please update the role to include an audience", roleName))
=======
	// Roles will need to specify an audience in Vault v1.21+.
	// Log a warning if the role does not specify one.
	if strings.TrimSpace(role.Audience) == "" {
		b.Logger().Warn("A role without an audience was used to authenticate into Vault. "+
			"Vault v1.21+ will require roles to have an audience.", "role_name", roleName)
	} else {
		expected.Audiences = []string{role.Audience}
>>>>>>> 0aba75b7
	}

	expected.Audiences = []string{role.Audience}

	// Parse into JWT
	var err error
	var keySet capjwt.KeySet
	if len(config.PublicKeys) == 0 {
		// we don't verify the signature if we aren't configured with public keys
		keySet = DontVerifySignature{}
	} else {
		keySet, err = capjwt.NewStaticKeySet(config.PublicKeys)
		if err != nil {
			return nil, err
		}
	}
	validator, err := capjwt.NewValidator(keySet)
	if err != nil {
		return nil, err
	}

	claims, err := validator.ValidateAllowMissingIatNbfExp(nil, jwtStr, expected)
	if err != nil {
		return nil, logical.CodedError(http.StatusForbidden, err.Error())
	}

	sa := &serviceAccount{}

	// Decode claims into a service account object
	err = mapstructure.Decode(claims, sa)
	if err != nil {
		return nil, err
	}

	// verify the service account name is allowed
	if len(role.ServiceAccountNames) > 1 || role.ServiceAccountNames[0] != "*" {
		if !strutil.StrListContainsGlob(role.ServiceAccountNames, sa.name()) {
			return nil, logical.CodedError(http.StatusForbidden,
				fmt.Sprintf("service account name not authorized"))
		}
	}

	// verify the namespace is allowed
	var allowed bool
	if len(role.ServiceAccountNamespaces) > 0 {
		if role.ServiceAccountNamespaces[0] == "*" || strutil.StrListContainsGlob(role.ServiceAccountNamespaces, sa.namespace()) {
			allowed = true
		}
	}

	// verify the namespace selector matches the namespace
	if !allowed && role.ServiceAccountNamespaceSelector != "" {
		allowed, err = b.namespaceValidatorFactory(config).validateLabels(ctx,
			client, sa.namespace(), role.ServiceAccountNamespaceSelector)
	}

	if !allowed {
		errMsg := "namespace not authorized"
		if err != nil {
			errMsg = fmt.Sprintf("%s err=%s", errMsg, err)
		}
		codedErr := logical.CodedError(http.StatusForbidden, errMsg)
		return nil, codedErr
	}

	// If we don't have any public keys to verify, return the sa and end early.
	if len(config.PublicKeys) == 0 {
		return sa, nil
	}

	return sa, nil
}

// serviceAccount holds the metadata from the JWT token and is used to lookup
// the JWT in the kubernetes API and compare the results.
type serviceAccount struct {
	Name       string   `mapstructure:"kubernetes.io/serviceaccount/service-account.name"`
	UID        string   `mapstructure:"kubernetes.io/serviceaccount/service-account.uid"`
	SecretName string   `mapstructure:"kubernetes.io/serviceaccount/secret.name"`
	Namespace  string   `mapstructure:"kubernetes.io/serviceaccount/namespace"`
	Audience   []string `mapstructure:"aud"`

	// the JSON returned from reviewing a Projected Service account has a
	// different structure, where the information is in a sub-structure instead of
	// at the top level
	Kubernetes *projectedServiceToken `mapstructure:"kubernetes.io"`
	Expiration int64                  `mapstructure:"exp"`
	IssuedAt   int64                  `mapstructure:"iat"`
}

// uid returns the UID for the service account, preferring the projected service
// account value if found
// return an error when the UID is empty.
func (s *serviceAccount) uid() (string, error) {
	uid := s.UID
	if s.Kubernetes != nil && s.Kubernetes.ServiceAccount != nil {
		uid = s.Kubernetes.ServiceAccount.UID
	}

	if uid == "" {
		return "", errors.New("could not parse UID from claims")
	}
	return uid, nil
}

// name returns the name for the service account, preferring the projected
// service account value if found. This is "default" for projected service
// accounts
func (s *serviceAccount) name() string {
	if s.Kubernetes != nil && s.Kubernetes.ServiceAccount != nil {
		return s.Kubernetes.ServiceAccount.Name
	}
	return s.Name
}

// namespace returns the namespace for the service account, preferring the
// projected service account value if found
func (s *serviceAccount) namespace() string {
	if s.Kubernetes != nil {
		return s.Kubernetes.Namespace
	}
	return s.Namespace
}

type projectedServiceToken struct {
	Namespace      string        `mapstructure:"namespace"`
	Pod            *k8sObjectRef `mapstructure:"pod"`
	ServiceAccount *k8sObjectRef `mapstructure:"serviceaccount"`
}

type k8sObjectRef struct {
	Name string `mapstructure:"name"`
	UID  string `mapstructure:"uid"`
}

// lookup calls the TokenReview API in kubernetes to verify the token and secret
// still exist.
func (s *serviceAccount) lookup(ctx context.Context, client *http.Client, jwtStr string, aud string, tr tokenReviewer) error {
	// This is somewhat redundant, as we are asking k8s if the token's audiences
	// overlap with wantAud, but setting wantAud to the token's own audiences by
	// default. In the case that `audience` was set on the Vault role, we have
	// already validated that it matches one of the token's audiences by this
	// point, so we are essentially asking k8s to either ignore audience
	// validation or check our homework.
	wantAud := s.Audience
	if aud != "" {
		wantAud = []string{aud}
	}
	r, err := tr.Review(ctx, client, jwtStr, wantAud)
	if err != nil {
		return err
	}

	// Verify the returned metadata matches the expected data from the service
	// account.
	if s.name() != r.Name {
		return errors.New("JWT names did not match")
	}
	uid, err := s.uid()
	if err != nil {
		return err
	}
	if uid != r.UID {
		return errors.New("JWT UIDs did not match")
	}
	if s.namespace() != r.Namespace {
		return errors.New("JWT namepaces did not match")
	}

	return nil
}

// Invoked when the token issued by this backend is attempting a renewal.
func (b *kubeAuthBackend) pathLoginRenew() framework.OperationFunc {
	return func(ctx context.Context, req *logical.Request, data *framework.FieldData) (*logical.Response, error) {
		roleName := req.Auth.InternalData["role"].(string)
		if roleName == "" {
			return nil, fmt.Errorf("failed to fetch role_name during renewal")
		}

		b.l.RLock()
		defer b.l.RUnlock()

		// Ensure that the Role still exists.
		role, err := b.role(ctx, req.Storage, roleName)
		if err != nil {
			return nil, fmt.Errorf("failed to validate role %s during renewal:%s", roleName, err)
		}
		if role == nil {
			return nil, fmt.Errorf("role %s does not exist during renewal", roleName)
		}

		resp := &logical.Response{Auth: req.Auth}
		resp.Auth.TTL = role.TokenTTL
		resp.Auth.MaxTTL = role.TokenMaxTTL
		resp.Auth.Period = role.TokenPeriod
		return resp, nil
	}
}

const (
	pathLoginHelpSyn  = `Authenticates Kubernetes service accounts with Vault.`
	pathLoginHelpDesc = `
Authenticate Kubernetes service accounts.
`
)<|MERGE_RESOLUTION|>--- conflicted
+++ resolved
@@ -350,21 +350,11 @@
 		}
 	}
 
-<<<<<<< HEAD
 	// Roles must have an audience defined, so we can verify the JWT
 	if strings.TrimSpace(role.Audience) == "" {
 		return nil, logical.CodedError(http.StatusBadRequest,
 			fmt.Sprintf("Role %s does not have an audience defined. Please update the role to include an audience", roleName))
-=======
-	// Roles will need to specify an audience in Vault v1.21+.
-	// Log a warning if the role does not specify one.
-	if strings.TrimSpace(role.Audience) == "" {
-		b.Logger().Warn("A role without an audience was used to authenticate into Vault. "+
-			"Vault v1.21+ will require roles to have an audience.", "role_name", roleName)
-	} else {
-		expected.Audiences = []string{role.Audience}
->>>>>>> 0aba75b7
-	}
+  }
 
 	expected.Audiences = []string{role.Audience}
 
