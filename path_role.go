// Copyright (c) HashiCorp, Inc.
// SPDX-License-Identifier: MPL-2.0

package kubeauth

import (
	"context"
	"fmt"
	"strings"
	"time"

	"github.com/hashicorp/go-secure-stdlib/strutil"
	"github.com/hashicorp/go-sockaddr"
	"github.com/hashicorp/vault/sdk/framework"
	"github.com/hashicorp/vault/sdk/helper/tokenutil"
	"github.com/hashicorp/vault/sdk/logical"
)

// pathsRole returns the path configurations for the CRUD operations on roles
func pathsRole(b *kubeAuthBackend) []*framework.Path {
	p := []*framework.Path{
		{
			Pattern: "role/?",
			Callbacks: map[logical.Operation]framework.OperationFunc{
				logical.ListOperation: b.pathRoleList,
			},
			HelpSynopsis:    strings.TrimSpace(roleHelp["role-list"][0]),
			HelpDescription: strings.TrimSpace(roleHelp["role-list"][1]),
			DisplayAttrs: &framework.DisplayAttributes{
				OperationPrefix: operationPrefixKubernetes,
				OperationSuffix: "auth-roles",
				Navigation:      true,
				ItemType:        "Role",
			},
		},
		{
			Pattern: "role/" + framework.GenericNameRegex("name"),
			Fields: map[string]*framework.FieldSchema{
				"name": {
					Type:        framework.TypeString,
					Description: "Name of the role.",
				},
				"bound_service_account_names": {
					Type: framework.TypeCommaStringSlice,
					Description: `List of service account names able to access this role. If set to "*" all names
are allowed.`,
				},
				"bound_service_account_namespaces": {
					Type: framework.TypeCommaStringSlice,
					Description: `List of namespaces allowed to access this role. If set to "*" all namespaces
are allowed.`,
				},
				"bound_service_account_namespace_selector": {
					Type: framework.TypeString,
					Description: `A label selector for Kubernetes namespaces which are allowed to access this role.
Accepts either a JSON or YAML object. If set with bound_service_account_namespaces,
the conditions are ORed.`,
				},
				"audience": {
					Type:        framework.TypeString,
					Description: "Optional Audience claim to verify in the jwt.",
				},
				"alias_name_source": {
					Type: framework.TypeString,
					Description: fmt.Sprintf(`Source to use when deriving the Alias name.
valid choices:
	%q : <token.uid> e.g. 474b11b5-0f20-4f9d-8ca5-65715ab325e0 (most secure choice)
	%q : <namespace>/<serviceaccount> e.g. vault/vault-agent
default: %q
`, aliasNameSourceSAUid, aliasNameSourceSAName, aliasNameSourceDefault),
					Default: aliasNameSourceDefault,
				},
				"policies": {
					Type:        framework.TypeCommaStringSlice,
					Description: tokenutil.DeprecationText("token_policies"),
					Deprecated:  true,
				},
				"num_uses": {
					Type:        framework.TypeInt,
					Description: tokenutil.DeprecationText("token_num_uses"),
					Deprecated:  true,
				},
				"ttl": {
					Type:        framework.TypeDurationSecond,
					Description: tokenutil.DeprecationText("token_ttl"),
					Deprecated:  true,
				},
				"max_ttl": {
					Type:        framework.TypeDurationSecond,
					Description: tokenutil.DeprecationText("token_max_ttl"),
					Deprecated:  true,
				},
				"period": {
					Type:        framework.TypeDurationSecond,
					Description: tokenutil.DeprecationText("token_period"),
					Deprecated:  true,
				},
				"bound_cidrs": {
					Type:        framework.TypeCommaStringSlice,
					Description: tokenutil.DeprecationText("token_bound_cidrs"),
					Deprecated:  true,
				},
			},
			ExistenceCheck: b.pathRoleExistenceCheck,
			Callbacks: map[logical.Operation]framework.OperationFunc{
				logical.CreateOperation: b.pathRoleCreateUpdate,
				logical.UpdateOperation: b.pathRoleCreateUpdate,
				logical.ReadOperation:   b.pathRoleRead,
				logical.DeleteOperation: b.pathRoleDelete,
			},
			HelpSynopsis:    strings.TrimSpace(roleHelp["role"][0]),
			HelpDescription: strings.TrimSpace(roleHelp["role"][1]),
			DisplayAttrs: &framework.DisplayAttributes{
				OperationPrefix: operationPrefixKubernetes,
				OperationSuffix: "auth-role",
				ItemType:        "Role",
				Action:          "Create",
			},
		},
	}

	tokenutil.AddTokenFields(p[1].Fields)
	return p
}

// pathRoleExistenceCheck returns whether the role with the given name exists or not.
func (b *kubeAuthBackend) pathRoleExistenceCheck(ctx context.Context, req *logical.Request, data *framework.FieldData) (bool, error) {
	b.l.RLock()
	defer b.l.RUnlock()

	role, err := b.role(ctx, req.Storage, data.Get("name").(string))
	if err != nil {
		return false, err
	}
	return role != nil, nil
}

// pathRoleList is used to list all the Roles registered with the backend.
func (b *kubeAuthBackend) pathRoleList(ctx context.Context, req *logical.Request, data *framework.FieldData) (*logical.Response, error) {
	b.l.RLock()
	defer b.l.RUnlock()

	roles, err := req.Storage.List(ctx, "role/")
	if err != nil {
		return nil, err
	}
	return logical.ListResponse(roles), nil
}

// pathRoleRead grabs a read lock and reads the options set on the role from the storage
func (b *kubeAuthBackend) pathRoleRead(ctx context.Context, req *logical.Request, data *framework.FieldData) (*logical.Response, error) {
	roleName := data.Get("name").(string)
	if roleName == "" {
		return logical.ErrorResponse("missing name"), nil
	}

	b.l.RLock()
	defer b.l.RUnlock()

	role, err := b.role(ctx, req.Storage, roleName)
	if err != nil {
		return nil, err
	}
	if role == nil {
		return nil, nil
	}

	// Create a map of data to be returned
	d := map[string]interface{}{
		"bound_service_account_names":              role.ServiceAccountNames,
		"bound_service_account_namespaces":         role.ServiceAccountNamespaces,
		"bound_service_account_namespace_selector": role.ServiceAccountNamespaceSelector,
		"audience": role.Audience,
	}

	role.PopulateTokenData(d)

	if len(role.Policies) > 0 {
		d["policies"] = d["token_policies"]
	}
	if len(role.BoundCIDRs) > 0 {
		d["bound_cidrs"] = d["token_bound_cidrs"]
	}
	if role.TTL > 0 {
		d["ttl"] = int64(role.TTL.Seconds())
	}
	if role.MaxTTL > 0 {
		d["max_ttl"] = int64(role.MaxTTL.Seconds())
	}
	if role.Period > 0 {
		d["period"] = int64(role.Period.Seconds())
	}
	if role.NumUses > 0 {
		d["num_uses"] = role.NumUses
	}

	d["alias_name_source"] = role.AliasNameSource

	return &logical.Response{
		Data: d,
	}, nil
}

// pathRoleDelete removes the role from storage
func (b *kubeAuthBackend) pathRoleDelete(ctx context.Context, req *logical.Request, data *framework.FieldData) (*logical.Response, error) {
	roleName := data.Get("name").(string)
	if roleName == "" {
		return logical.ErrorResponse("missing role name"), nil
	}

	// Acquire the lock before deleting the role.
	b.l.Lock()
	defer b.l.Unlock()

	// Delete the role itself
	if err := req.Storage.Delete(ctx, "role/"+strings.ToLower(roleName)); err != nil {
		return nil, err
	}

	return nil, nil
}

// pathRoleCreateUpdate registers a new role with the backend or updates the options
// of an existing role
func (b *kubeAuthBackend) pathRoleCreateUpdate(ctx context.Context, req *logical.Request, data *framework.FieldData) (*logical.Response, error) {
	roleName := data.Get("name").(string)
	if roleName == "" {
		return logical.ErrorResponse("missing role name"), nil
	}

	b.l.Lock()
	defer b.l.Unlock()

	// Check if the role already exists
	role, err := b.role(ctx, req.Storage, roleName)
	if err != nil {
		return nil, err
	}

	// Create a new entry object if this is a CreateOperation
	if role == nil && req.Operation == logical.CreateOperation {
		role = &roleStorageEntry{}
	} else if role == nil {
		return nil, fmt.Errorf("role entry not found during update operation")
	}

	if err := role.ParseTokenFields(req, data); err != nil {
		return logical.ErrorResponse(err.Error()), logical.ErrInvalidRequest
	}

	// Handle upgrade cases
	{
		if err := tokenutil.UpgradeValue(data, "policies", "token_policies", &role.Policies, &role.TokenPolicies); err != nil {
			return logical.ErrorResponse(err.Error()), nil
		}

		if err := tokenutil.UpgradeValue(data, "bound_cidrs", "token_bound_cidrs", &role.BoundCIDRs, &role.TokenBoundCIDRs); err != nil {
			return logical.ErrorResponse(err.Error()), nil
		}

		if err := tokenutil.UpgradeValue(data, "num_uses", "token_num_uses", &role.NumUses, &role.TokenNumUses); err != nil {
			return logical.ErrorResponse(err.Error()), nil
		}

		if err := tokenutil.UpgradeValue(data, "ttl", "token_ttl", &role.TTL, &role.TokenTTL); err != nil {
			return logical.ErrorResponse(err.Error()), nil
		}

		if err := tokenutil.UpgradeValue(data, "max_ttl", "token_max_ttl", &role.MaxTTL, &role.TokenMaxTTL); err != nil {
			return logical.ErrorResponse(err.Error()), nil
		}

		if err := tokenutil.UpgradeValue(data, "period", "token_period", &role.Period, &role.TokenPeriod); err != nil {
			return logical.ErrorResponse(err.Error()), nil
		}
	}

	if role.TokenPeriod > b.System().MaxLeaseTTL() {
		return logical.ErrorResponse(fmt.Sprintf("token period of '%q' is greater than the backend's maximum lease TTL of '%q'", role.TokenPeriod.String(), b.System().MaxLeaseTTL().String())), nil
	}

	// Check that the TTL value provided is less than the MaxTTL.
	// Sanitizing the TTL and MaxTTL is not required now and can be performed
	// at credential issue time.
	if role.TokenMaxTTL > time.Duration(0) && role.TokenTTL > role.TokenMaxTTL {
		return logical.ErrorResponse("token ttl should not be greater than token max ttl"), nil
	}

	var resp *logical.Response

	// Warn if max_ttl is greater than system or backend mount's maximum TTL
	if role.TokenMaxTTL > b.System().MaxLeaseTTL() {
		if resp == nil {
			resp = &logical.Response{}
		}

		resp.AddWarning("max_ttl is greater than the system or backend mount's maximum TTL value; issued tokens' max TTL value will be truncated")
	}

	if serviceAccountUUIDs, ok := data.GetOk("bound_service_account_names"); ok {
		role.ServiceAccountNames = serviceAccountUUIDs.([]string)
	} else if req.Operation == logical.CreateOperation {
		role.ServiceAccountNames = data.Get("bound_service_account_names").([]string)
	}
	// Verify names was not empty
	if len(role.ServiceAccountNames) == 0 {
		return logical.ErrorResponse("%q can not be empty", "bound_service_account_names"), nil
	}
	// Verify * was not set with other data
	if len(role.ServiceAccountNames) > 1 && strutil.StrListContains(role.ServiceAccountNames, "*") {
		return logical.ErrorResponse("can not mix %q with values", "*"), nil
	}

	if namespaces, ok := data.GetOk("bound_service_account_namespaces"); ok {
		role.ServiceAccountNamespaces = namespaces.([]string)
	}

	role.ServiceAccountNamespaceSelector = data.Get("bound_service_account_namespace_selector").(string)

	// Verify namespaces is not empty unless selector is set
	saNamespaceLen := len(role.ServiceAccountNamespaces)
	if saNamespaceLen == 0 && role.ServiceAccountNamespaceSelector == "" {
		return logical.ErrorResponse("%q can not be empty if %q is not set",
			"bound_service_account_namespaces", "bound_service_account_namespace_selector"), nil
	}

	// Verify namespace selector is correct
	if role.ServiceAccountNamespaceSelector != "" {
		if _, err := makeNsLabelSelector(role.ServiceAccountNamespaceSelector); err != nil {
			return logical.ErrorResponse("invalid %q configured", "bound_service_account_namespace_selector"), nil
		}
	}

	// Verify * was not set with other data
	if saNamespaceLen > 1 && strutil.StrListContains(role.ServiceAccountNamespaces, "*") {
		return logical.ErrorResponse("can not mix %q with values", "*"), nil
	}

<<<<<<< HEAD
=======
	// audiences will be required in kubernetes roles in a future Vault version
	if audience, ok := data.GetOk("audience"); ok {
		role.Audience = audience.(string)
	}

	// Vault 1.21+ will require an audience to be set on a role for security reasons.
	// Log a warning if the role does not specify an audience.
	if strings.TrimSpace(role.Audience) == "" {
		if resp == nil {
			resp = &logical.Response{}
		}

		b.Logger().Warn("This role does not have an audience. In Vault v1.21+, specifying an audience on roles will be required.", "role_name", roleName)
		resp.AddWarning(fmt.Sprintf("Role %s does not have an audience. In Vault v1.21+, specifying an audience on roles will be required.", roleName))
	}

>>>>>>> 0aba75b7
	if source, ok := data.GetOk("alias_name_source"); ok {
		// migrate the role.AliasNameSource to be the default
		// if both it and the field value are unset
		if role.AliasNameSource == aliasNameSourceUnset && source.(string) == aliasNameSourceUnset {
			role.AliasNameSource = data.GetDefaultOrZero("alias_name_source").(string)
		} else {
			role.AliasNameSource = source.(string)
		}
	} else if role.AliasNameSource == aliasNameSourceUnset {
		role.AliasNameSource = data.Get("alias_name_source").(string)
	}

	if err := validateAliasNameSource(role.AliasNameSource); err != nil {
		return logical.ErrorResponse(err.Error()), nil
	}

	// verify that the audience was set
	role.Audience = data.Get("audience").(string)
	if strings.TrimSpace(role.Audience) == "" {
		return logical.ErrorResponse("%q can not be empty", "audience"), nil
	}

	// Store the entry.
	entry, err := logical.StorageEntryJSON("role/"+strings.ToLower(roleName), role)
	if err != nil {
		return nil, err
	}
	if entry == nil {
		return nil, fmt.Errorf("failed to create storage entry for role %s", roleName)
	}
	if err = req.Storage.Put(ctx, entry); err != nil {
		return nil, err
	}

	return resp, nil
}

// roleStorageEntry stores all the options that are set on an role
type roleStorageEntry struct {
	tokenutil.TokenParams

	// ServiceAccountNames is the array of service accounts able to
	// access this role.
	ServiceAccountNames []string `json:"bound_service_account_names" mapstructure:"bound_service_account_names" structs:"bound_service_account_names"`

	// ServiceAccountNamespaces is the array of namespaces able to access this
	// role.
	ServiceAccountNamespaces []string `json:"bound_service_account_namespaces" mapstructure:"bound_service_account_namespaces" structs:"bound_service_account_namespaces"`

	// ServiceAccountNamespaceSelector is the label selector string of the
	// namespaces able to access this role.
	ServiceAccountNamespaceSelector string `json:"bound_service_account_namespace_selector" mapstructure:"bound_service_account_namespace_selector" structs:"bound_service_account_namespace_selector"`

	// Audience is an optional jwt claim to verify
	Audience string `json:"audience" mapstructure:"audience" structs:"audience"`

	// AliasNameSource used when deriving the Alias' name.
	AliasNameSource string `json:"alias_name_source" mapstructure:"alias_name_source" structs:"alias_name_source"`

	// Deprecated by TokenParams
	Policies   []string      `json:"policies" structs:"policies" mapstructure:"policies"`
	NumUses    int           `json:"num_uses" mapstructure:"num_uses" structs:"num_uses"`
	TTL        time.Duration `json:"ttl" structs:"ttl" mapstructure:"ttl"`
	MaxTTL     time.Duration `json:"max_ttl" structs:"max_ttl" mapstructure:"max_ttl"`
	Period     time.Duration `json:"period" mapstructure:"period" structs:"period"`
	BoundCIDRs []*sockaddr.SockAddrMarshaler
}

var roleHelp = map[string][2]string{
	"role-list": {
		"Lists all the roles registered with the backend.",
		"The list will contain the names of the roles.",
	},
	"role": {
		"Register an role with the backend.",
		`A role is required to authenticate with this backend. The role binds
		kubernetes service account metadata with token policies and settings.
		The bindings, token polices and token settings can all be configured
		using this endpoint`,
	},
}<|MERGE_RESOLUTION|>--- conflicted
+++ resolved
@@ -336,25 +336,6 @@
 		return logical.ErrorResponse("can not mix %q with values", "*"), nil
 	}
 
-<<<<<<< HEAD
-=======
-	// audiences will be required in kubernetes roles in a future Vault version
-	if audience, ok := data.GetOk("audience"); ok {
-		role.Audience = audience.(string)
-	}
-
-	// Vault 1.21+ will require an audience to be set on a role for security reasons.
-	// Log a warning if the role does not specify an audience.
-	if strings.TrimSpace(role.Audience) == "" {
-		if resp == nil {
-			resp = &logical.Response{}
-		}
-
-		b.Logger().Warn("This role does not have an audience. In Vault v1.21+, specifying an audience on roles will be required.", "role_name", roleName)
-		resp.AddWarning(fmt.Sprintf("Role %s does not have an audience. In Vault v1.21+, specifying an audience on roles will be required.", roleName))
-	}
-
->>>>>>> 0aba75b7
 	if source, ok := data.GetOk("alias_name_source"); ok {
 		// migrate the role.AliasNameSource to be the default
 		// if both it and the field value are unset
