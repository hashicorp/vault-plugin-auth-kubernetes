--- conflicted
+++ resolved
@@ -25,8 +25,6 @@
 #   unused-packages = true
 
 [[constraint]]
-<<<<<<< HEAD
-=======
   name = "github.com/briankassouf/jose"
   branch = "master"
 
@@ -35,7 +33,6 @@
   name = "github.com/hashicorp/errwrap"
 
 [[constraint]]
->>>>>>> 53554383
   branch = "master"
   name = "github.com/hashicorp/go-cleanhttp"
 
@@ -69,8 +66,4 @@
 
 [prune]
   go-tests = true
-  unused-packages = true
-
-[[constraint]]
-  name = "github.com/briankassouf/jose"
-  branch = "master"+  unused-packages = true