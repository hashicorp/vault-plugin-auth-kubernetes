# This file is autogenerated, do not edit; changes may be undone by the next 'dep ensure'.


[[projects]]
<<<<<<< HEAD
  branch = "master"
=======
  digest = "1:a69ab3f1445ffd4815add4bd31ba05b65b3b9fec1ade5057d5d717f30e6efd6d"
>>>>>>> 53554383
  name = "github.com/SermoDigital/jose"
  packages = [
    ".",
    "crypto",
    "jws",
    "jwt"
  ]
<<<<<<< HEAD
  revision = "803625baeddc3526d01d321b5066029f53eafc81"
=======
  pruneopts = "UT"
  revision = "f6df55f235c24f236d11dbcf665249a59ac2021f"
  version = "1.1"
>>>>>>> 53554383

[[projects]]
  branch = "master"
  name = "github.com/armon/go-radix"
  packages = ["."]
  revision = "1fca145dffbcaa8fe914309b1ec0cfc67500fe61"

[[projects]]
  branch = "master"
<<<<<<< HEAD
=======
  digest = "1:fb6bb07f738b9ec248ffa7b737dd983df2028001ebd0dad29dfb0830576cef12"
>>>>>>> 53554383
  name = "github.com/briankassouf/jose"
  packages = [
    ".",
    "crypto",
    "jws",
    "jwt"
  ]
<<<<<<< HEAD
=======
  pruneopts = "UT"
>>>>>>> 53554383
  revision = "d2569464773f2b9de32e57a79d87318bca5b56c0"

[[projects]]
  name = "github.com/gogo/protobuf"
  packages = [
    "proto",
    "sortkeys"
  ]
  revision = "1adfc126b41513cc696b209667c8656ea7aac67c"
  version = "v1.0.0"

[[projects]]
  branch = "master"
  name = "github.com/golang/glog"
  packages = ["."]
  revision = "23def4e6c14b4da8ac2ed8007337bc5eb5007998"

[[projects]]
  name = "github.com/golang/protobuf"
  packages = [
    "proto",
    "ptypes",
    "ptypes/any",
    "ptypes/duration",
    "ptypes/timestamp"
  ]
  revision = "b4deda0973fb4c70b50d226b1af49f3da59f5265"
  version = "v1.1.0"

[[projects]]
  branch = "master"
  name = "github.com/golang/snappy"
  packages = ["."]
  revision = "2e65f85255dbc3072edf28d6b5b8efc472979f5a"

[[projects]]
  branch = "master"
  name = "github.com/google/gofuzz"
  packages = ["."]
  revision = "24818f796faf91cd76ec7bddd72458fbced7a6c1"

[[projects]]
  branch = "master"
  name = "github.com/hashicorp/errwrap"
  packages = ["."]
  revision = "7554cd9344cec97297fa6649b055a8c98c2a1e55"

[[projects]]
  branch = "master"
  name = "github.com/hashicorp/go-cleanhttp"
  packages = ["."]
  revision = "d5fe4b57a186c716b0e00b8c301cbd9b4182694d"

[[projects]]
  branch = "master"
  name = "github.com/hashicorp/go-hclog"
  packages = ["."]
  revision = "69ff559dc25f3b435631604f573a5fa1efdb6433"

[[projects]]
  branch = "master"
  name = "github.com/hashicorp/go-immutable-radix"
  packages = ["."]
  revision = "7f3cd4390caab3250a57f30efdb2a65dd7649ecf"

[[projects]]
  branch = "master"
  name = "github.com/hashicorp/go-multierror"
  packages = ["."]
  revision = "b7773ae218740a7be65057fc60b366a49b538a44"

[[projects]]
  branch = "master"
  name = "github.com/hashicorp/go-plugin"
  packages = ["."]
  revision = "e8d22c780116115ae5624720c9af0c97afe4f551"

[[projects]]
  branch = "master"
  name = "github.com/hashicorp/go-retryablehttp"
  packages = ["."]
  revision = "3b087ef2d313afe6c55b2f511d20db04ca767075"

[[projects]]
  branch = "master"
  name = "github.com/hashicorp/go-rootcerts"
  packages = ["."]
  revision = "6bb64b370b90e7ef1fa532be9e591a81c3493e00"

[[projects]]
  branch = "master"
  name = "github.com/hashicorp/go-sockaddr"
  packages = ["."]
  revision = "6d291a969b86c4b633730bfc6b8b9d64c3aafed9"

[[projects]]
  branch = "master"
  name = "github.com/hashicorp/go-uuid"
  packages = ["."]
  revision = "27454136f0364f2d44b1276c552d69105cf8c498"

[[projects]]
  branch = "master"
  name = "github.com/hashicorp/go-version"
  packages = ["."]
  revision = "23480c0665776210b5fbbac6eaaee40e3e6a96b7"

[[projects]]
  branch = "master"
  name = "github.com/hashicorp/golang-lru"
  packages = [
    ".",
    "simplelru"
  ]
  revision = "0fb14efe8c47ae851c0034ed7a448854d3d34cf3"

[[projects]]
  branch = "master"
  name = "github.com/hashicorp/hcl"
  packages = [
    ".",
    "hcl/ast",
    "hcl/parser",
    "hcl/scanner",
    "hcl/strconv",
    "hcl/token",
    "json/parser",
    "json/scanner",
    "json/token"
  ]
  revision = "ef8a98b0bbce4a65b5aa4c368430a80ddc533168"

[[projects]]
  branch = "master"
  name = "github.com/hashicorp/vault"
  packages = [
    "api",
    "helper/certutil",
    "helper/cidrutil",
    "helper/compressutil",
    "helper/consts",
    "helper/errutil",
    "helper/jsonutil",
    "helper/locksutil",
    "helper/logging",
    "helper/mlock",
    "helper/parseutil",
    "helper/pathmanager",
    "helper/pluginutil",
    "helper/policyutil",
    "helper/salt",
    "helper/strutil",
    "helper/wrapping",
    "logical",
    "logical/framework",
    "logical/plugin",
    "logical/plugin/pb",
    "physical",
    "physical/inmem",
    "version"
  ]
  revision = "74e1134a91bc9c801dab2c846f49551a99ce1fb6"

[[projects]]
  branch = "master"
  name = "github.com/hashicorp/yamux"
  packages = ["."]
  revision = "3520598351bb3500a49ae9563f5539666ae0a27c"

[[projects]]
  branch = "master"
  name = "github.com/mitchellh/go-homedir"
  packages = ["."]
  revision = "3864e76763d94a6df2f9960b16a20a33da9f9a66"

[[projects]]
  branch = "master"
  name = "github.com/mitchellh/go-testing-interface"
  packages = ["."]
  revision = "a61a99592b77c9ba629d254a693acffaeb4b7e28"

[[projects]]
  branch = "master"
  name = "github.com/mitchellh/mapstructure"
  packages = ["."]
  revision = "bb74f1db0675b241733089d5a1faa5dd8b0ef57b"

[[projects]]
  name = "github.com/oklog/run"
  packages = ["."]
  revision = "4dadeb3030eda0273a12382bb2348ffc7c9d1a39"
  version = "v1.0.0"

[[projects]]
  name = "github.com/ryanuber/go-glob"
  packages = ["."]
  revision = "572520ed46dbddaed19ea3d9541bdd0494163693"
  version = "v0.1"

[[projects]]
  branch = "master"
  name = "golang.org/x/net"
  packages = [
    "context",
    "http/httpguts",
    "http2",
    "http2/hpack",
    "idna",
    "internal/timeseries",
    "trace"
  ]
  revision = "1e491301e022f8f977054da4c2d852decd59571f"

[[projects]]
  branch = "master"
  name = "golang.org/x/sys"
  packages = ["unix"]
  revision = "c11f84a56e43e20a78cee75a7c034031ecf57d1f"

[[projects]]
  name = "golang.org/x/text"
  packages = [
    "collate",
    "collate/build",
    "internal/colltab",
    "internal/gen",
    "internal/tag",
    "internal/triegen",
    "internal/ucd",
    "language",
    "secure/bidirule",
    "transform",
    "unicode/bidi",
    "unicode/cldr",
    "unicode/norm",
    "unicode/rangetable"
  ]
  revision = "f21a4dfb5e38f5895301dc265a8def02365cc3d0"
  version = "v0.3.0"

[[projects]]
  branch = "master"
  name = "golang.org/x/time"
  packages = ["rate"]
  revision = "fbb02b2291d28baffd63558aa44b4b56f178d650"

[[projects]]
  branch = "master"
  name = "google.golang.org/genproto"
  packages = ["googleapis/rpc/status"]
  revision = "81158efcc9f219c511e4d3c0d61a0e6e49c01a24"

[[projects]]
  name = "google.golang.org/grpc"
  packages = [
    ".",
    "balancer",
    "balancer/base",
    "balancer/roundrobin",
    "channelz",
    "codes",
    "connectivity",
    "credentials",
    "encoding",
    "encoding/proto",
    "grpclb/grpc_lb_v1/messages",
    "grpclog",
    "health",
    "health/grpc_health_v1",
    "internal",
    "keepalive",
    "metadata",
    "naming",
    "peer",
    "resolver",
    "resolver/dns",
    "resolver/passthrough",
    "stats",
    "status",
    "tap",
    "transport"
  ]
  revision = "41344da2231b913fa3d983840a57a6b1b7b631a1"
  version = "v1.12.0"

[[projects]]
  name = "gopkg.in/inf.v0"
  packages = ["."]
  revision = "d2d2541c53f18d2a059457998ce2876cc8e67cbf"
  version = "v0.9.1"

[[projects]]
  branch = "master"
  name = "k8s.io/api"
  packages = ["authentication/v1"]
  revision = "4c8191c9c7bfa20f74a2d477f2c3530e711e7620"

[[projects]]
  branch = "master"
  name = "k8s.io/apimachinery"
  packages = [
    "pkg/api/errors",
    "pkg/api/resource",
    "pkg/apis/meta/v1",
    "pkg/conversion",
    "pkg/conversion/queryparams",
    "pkg/fields",
    "pkg/labels",
    "pkg/runtime",
    "pkg/runtime/schema",
    "pkg/selection",
    "pkg/types",
    "pkg/util/errors",
    "pkg/util/intstr",
    "pkg/util/json",
    "pkg/util/net",
    "pkg/util/runtime",
    "pkg/util/sets",
    "pkg/util/validation",
    "pkg/util/validation/field",
    "pkg/util/wait",
    "pkg/watch",
    "third_party/forked/golang/reflect"
  ]
  revision = "521145febf93d5639dce48a49ee8dc080863b034"

[solve-meta]
  analyzer-name = "dep"
  analyzer-version = 1
<<<<<<< HEAD
  inputs-digest = "1150b789dee30cbbfadac50cfc7d783841ea49e18043d0046bcc8de22f150e44"
=======
  input-imports = [
    "github.com/briankassouf/jose/crypto",
    "github.com/briankassouf/jose/jws",
    "github.com/briankassouf/jose/jwt",
    "github.com/hashicorp/errwrap",
    "github.com/hashicorp/go-cleanhttp",
    "github.com/hashicorp/go-hclog",
    "github.com/hashicorp/go-multierror",
    "github.com/hashicorp/go-sockaddr",
    "github.com/hashicorp/vault/helper/cidrutil",
    "github.com/hashicorp/vault/helper/logging",
    "github.com/hashicorp/vault/helper/parseutil",
    "github.com/hashicorp/vault/helper/pluginutil",
    "github.com/hashicorp/vault/helper/policyutil",
    "github.com/hashicorp/vault/helper/strutil",
    "github.com/hashicorp/vault/logical",
    "github.com/hashicorp/vault/logical/framework",
    "github.com/hashicorp/vault/logical/plugin",
    "github.com/mitchellh/mapstructure",
    "k8s.io/api/authentication/v1",
    "k8s.io/apimachinery/pkg/api/errors",
    "k8s.io/apimachinery/pkg/apis/meta/v1",
    "k8s.io/apimachinery/pkg/runtime",
    "k8s.io/apimachinery/pkg/runtime/schema",
  ]
>>>>>>> 53554383
  solver-name = "gps-cdcl"
  solver-version = 1<|MERGE_RESOLUTION|>--- conflicted
+++ resolved
@@ -2,167 +2,190 @@
 
 
 [[projects]]
-<<<<<<< HEAD
-  branch = "master"
-=======
   digest = "1:a69ab3f1445ffd4815add4bd31ba05b65b3b9fec1ade5057d5d717f30e6efd6d"
->>>>>>> 53554383
   name = "github.com/SermoDigital/jose"
   packages = [
     ".",
     "crypto",
     "jws",
-    "jwt"
-  ]
-<<<<<<< HEAD
-  revision = "803625baeddc3526d01d321b5066029f53eafc81"
-=======
+    "jwt",
+  ]
   pruneopts = "UT"
   revision = "f6df55f235c24f236d11dbcf665249a59ac2021f"
   version = "1.1"
->>>>>>> 53554383
-
-[[projects]]
-  branch = "master"
+
+[[projects]]
+  branch = "master"
+  digest = "1:6bf6d532e503d9526d46e69aff04d11632c8c1e28b847dbd226babc1689aa723"
   name = "github.com/armon/go-radix"
   packages = ["."]
-  revision = "1fca145dffbcaa8fe914309b1ec0cfc67500fe61"
-
-[[projects]]
-  branch = "master"
-<<<<<<< HEAD
-=======
+  pruneopts = "UT"
+  revision = "7fddfc383310abc091d79a27f116d30cf0424032"
+
+[[projects]]
+  branch = "master"
   digest = "1:fb6bb07f738b9ec248ffa7b737dd983df2028001ebd0dad29dfb0830576cef12"
->>>>>>> 53554383
   name = "github.com/briankassouf/jose"
   packages = [
     ".",
     "crypto",
     "jws",
-    "jwt"
-  ]
-<<<<<<< HEAD
-=======
-  pruneopts = "UT"
->>>>>>> 53554383
+    "jwt",
+  ]
+  pruneopts = "UT"
   revision = "d2569464773f2b9de32e57a79d87318bca5b56c0"
 
 [[projects]]
+  digest = "1:34e709f36fd4f868fb00dbaf8a6cab4c1ae685832d392874ba9d7c5dec2429d1"
   name = "github.com/gogo/protobuf"
   packages = [
     "proto",
-    "sortkeys"
-  ]
-  revision = "1adfc126b41513cc696b209667c8656ea7aac67c"
-  version = "v1.0.0"
-
-[[projects]]
-  branch = "master"
+    "sortkeys",
+  ]
+  pruneopts = "UT"
+  revision = "636bf0302bc95575d69441b25a2603156ffdddf1"
+  version = "v1.1.1"
+
+[[projects]]
+  branch = "master"
+  digest = "1:1ba1d79f2810270045c328ae5d674321db34e3aae468eb4233883b473c5c0467"
   name = "github.com/golang/glog"
   packages = ["."]
+  pruneopts = "UT"
   revision = "23def4e6c14b4da8ac2ed8007337bc5eb5007998"
 
 [[projects]]
+  digest = "1:17fe264ee908afc795734e8c4e63db2accabaf57326dbf21763a7d6b86096260"
   name = "github.com/golang/protobuf"
   packages = [
     "proto",
     "ptypes",
     "ptypes/any",
     "ptypes/duration",
-    "ptypes/timestamp"
-  ]
+    "ptypes/timestamp",
+  ]
+  pruneopts = "UT"
   revision = "b4deda0973fb4c70b50d226b1af49f3da59f5265"
   version = "v1.1.0"
 
 [[projects]]
   branch = "master"
+  digest = "1:4a0c6bb4805508a6287675fac876be2ac1182539ca8a32468d8128882e9d5009"
   name = "github.com/golang/snappy"
   packages = ["."]
+  pruneopts = "UT"
   revision = "2e65f85255dbc3072edf28d6b5b8efc472979f5a"
 
 [[projects]]
   branch = "master"
+  digest = "1:3ee90c0d94da31b442dde97c99635aaafec68d0b8a3c12ee2075c6bdabeec6bb"
   name = "github.com/google/gofuzz"
   packages = ["."]
+  pruneopts = "UT"
   revision = "24818f796faf91cd76ec7bddd72458fbced7a6c1"
 
 [[projects]]
   branch = "master"
+  digest = "1:d1971637b21871ec2033a44ca87c99c5608a7340cb34ec75fab8d2ab503276c9"
   name = "github.com/hashicorp/errwrap"
   packages = ["."]
-  revision = "7554cd9344cec97297fa6649b055a8c98c2a1e55"
-
-[[projects]]
-  branch = "master"
+  pruneopts = "UT"
+  revision = "d6c0cd88035724dd42e0f335ae30161c20575ecc"
+
+[[projects]]
+  branch = "master"
+  digest = "1:77cb3be9b21ba7f1a4701e870c84ea8b66e7d74c7c8951c58155fdadae9414ec"
   name = "github.com/hashicorp/go-cleanhttp"
   packages = ["."]
+  pruneopts = "UT"
   revision = "d5fe4b57a186c716b0e00b8c301cbd9b4182694d"
 
 [[projects]]
   branch = "master"
+  digest = "1:e8d99882caa8c74d68f340ddb9bba3f7e433117ce57c3e52501edfa7e195d2c7"
   name = "github.com/hashicorp/go-hclog"
   packages = ["."]
-  revision = "69ff559dc25f3b435631604f573a5fa1efdb6433"
-
-[[projects]]
-  branch = "master"
+  pruneopts = "UT"
+  revision = "ff2cf002a8dd750586d91dddd4470c341f981fe1"
+
+[[projects]]
+  branch = "master"
+  digest = "1:2394f5a25132b3868eff44599cc28d44bdd0330806e34c495d754dd052df612b"
   name = "github.com/hashicorp/go-immutable-radix"
   packages = ["."]
+  pruneopts = "UT"
   revision = "7f3cd4390caab3250a57f30efdb2a65dd7649ecf"
 
 [[projects]]
   branch = "master"
+  digest = "1:46fb6a9f1b9667f32ac93e08b1da118b2c666991424ea12e848b05d4fe5155ef"
   name = "github.com/hashicorp/go-multierror"
   packages = ["."]
-  revision = "b7773ae218740a7be65057fc60b366a49b538a44"
-
-[[projects]]
-  branch = "master"
+  pruneopts = "UT"
+  revision = "3d5d8f294aa03d8e98859feac328afbdf1ae0703"
+
+[[projects]]
+  branch = "master"
+  digest = "1:20f78c1cf1b6fe6c55ba1407350d6fc7dc77d1591f8106ba693c28014a1a1b37"
   name = "github.com/hashicorp/go-plugin"
   packages = ["."]
-  revision = "e8d22c780116115ae5624720c9af0c97afe4f551"
-
-[[projects]]
-  branch = "master"
+  pruneopts = "UT"
+  revision = "a4620f9913d19f03a6bf19b2f304daaaf83ea130"
+
+[[projects]]
+  branch = "master"
+  digest = "1:183f00c472fb9b2446659618eebf4899872fa267b92f926539411abdc8b941df"
   name = "github.com/hashicorp/go-retryablehttp"
   packages = ["."]
-  revision = "3b087ef2d313afe6c55b2f511d20db04ca767075"
-
-[[projects]]
-  branch = "master"
+  pruneopts = "UT"
+  revision = "e651d75abec6fbd4f2c09508f72ae7af8a8b7171"
+
+[[projects]]
+  branch = "master"
+  digest = "1:45aad874d3c7d5e8610427c81870fb54970b981692930ec2a319ce4cb89d7a00"
   name = "github.com/hashicorp/go-rootcerts"
   packages = ["."]
+  pruneopts = "UT"
   revision = "6bb64b370b90e7ef1fa532be9e591a81c3493e00"
 
 [[projects]]
   branch = "master"
+  digest = "1:14f2005c31ddf99c4a0f36fc440f8d1ac43224194c7c4a904b3c8f4ba5654d0b"
   name = "github.com/hashicorp/go-sockaddr"
   packages = ["."]
+  pruneopts = "UT"
   revision = "6d291a969b86c4b633730bfc6b8b9d64c3aafed9"
 
 [[projects]]
   branch = "master"
+  digest = "1:354978aad16c56c27f57e5b152224806d87902e4935da3b03e18263d82ae77aa"
   name = "github.com/hashicorp/go-uuid"
   packages = ["."]
+  pruneopts = "UT"
   revision = "27454136f0364f2d44b1276c552d69105cf8c498"
 
 [[projects]]
   branch = "master"
+  digest = "1:32c0e96a63bd093eccf37db757fb314be5996f34de93969321c2cbef893a7bd6"
   name = "github.com/hashicorp/go-version"
   packages = ["."]
-  revision = "23480c0665776210b5fbbac6eaaee40e3e6a96b7"
-
-[[projects]]
-  branch = "master"
+  pruneopts = "UT"
+  revision = "270f2f71b1ee587f3b609f00f422b76a6b28f348"
+
+[[projects]]
+  branch = "master"
+  digest = "1:cf296baa185baae04a9a7004efee8511d08e2f5f51d4cbe5375da89722d681db"
   name = "github.com/hashicorp/golang-lru"
   packages = [
     ".",
-    "simplelru"
-  ]
+    "simplelru",
+  ]
+  pruneopts = "UT"
   revision = "0fb14efe8c47ae851c0034ed7a448854d3d34cf3"
 
 [[projects]]
   branch = "master"
+  digest = "1:12247a2e99a060cc692f6680e5272c8adf0b8f572e6bce0d7095e624c958a240"
   name = "github.com/hashicorp/hcl"
   packages = [
     ".",
@@ -173,12 +196,14 @@
     "hcl/token",
     "json/parser",
     "json/scanner",
-    "json/token"
-  ]
+    "json/token",
+  ]
+  pruneopts = "UT"
   revision = "ef8a98b0bbce4a65b5aa4c368430a80ddc533168"
 
 [[projects]]
   branch = "master"
+  digest = "1:d00de8725219a569ffbb5dd1042e4ced1f3b5ccee2b07218371f71026cc7609a"
   name = "github.com/hashicorp/vault"
   packages = [
     "api",
@@ -187,6 +212,7 @@
     "helper/compressutil",
     "helper/consts",
     "helper/errutil",
+    "helper/hclutil",
     "helper/jsonutil",
     "helper/locksutil",
     "helper/logging",
@@ -204,48 +230,62 @@
     "logical/plugin/pb",
     "physical",
     "physical/inmem",
-    "version"
-  ]
-  revision = "74e1134a91bc9c801dab2c846f49551a99ce1fb6"
-
-[[projects]]
-  branch = "master"
+    "version",
+  ]
+  pruneopts = "UT"
+  revision = "add60e6dc7ff7b94487f3b5b680d00d7c05fe621"
+
+[[projects]]
+  branch = "master"
+  digest = "1:89658943622e6bc5e76b4da027ee9583fa0b321db0c797bd554edab96c1ca2b1"
   name = "github.com/hashicorp/yamux"
   packages = ["."]
+  pruneopts = "UT"
   revision = "3520598351bb3500a49ae9563f5539666ae0a27c"
 
 [[projects]]
   branch = "master"
+  digest = "1:c7354463195544b1ab3c1f1fadb41430947f5d28dfbf2cdbd38268c5717a5a03"
   name = "github.com/mitchellh/go-homedir"
   packages = ["."]
-  revision = "3864e76763d94a6df2f9960b16a20a33da9f9a66"
-
-[[projects]]
-  branch = "master"
+  pruneopts = "UT"
+  revision = "58046073cbffe2f25d425fe1331102f55cf719de"
+
+[[projects]]
+  branch = "master"
+  digest = "1:cae1afe858922bd10e9573b87130f730a6e4183a00eba79920d6656629468bfa"
   name = "github.com/mitchellh/go-testing-interface"
   packages = ["."]
+  pruneopts = "UT"
   revision = "a61a99592b77c9ba629d254a693acffaeb4b7e28"
 
 [[projects]]
   branch = "master"
+  digest = "1:5ab79470a1d0fb19b041a624415612f8236b3c06070161a910562f2b2d064355"
   name = "github.com/mitchellh/mapstructure"
   packages = ["."]
-  revision = "bb74f1db0675b241733089d5a1faa5dd8b0ef57b"
-
-[[projects]]
+  pruneopts = "UT"
+  revision = "f15292f7a699fcc1a38a80977f80a046874ba8ac"
+
+[[projects]]
+  digest = "1:9ec6cf1df5ad1d55cf41a43b6b1e7e118a91bade4f68ff4303379343e40c0e25"
   name = "github.com/oklog/run"
   packages = ["."]
+  pruneopts = "UT"
   revision = "4dadeb3030eda0273a12382bb2348ffc7c9d1a39"
   version = "v1.0.0"
 
 [[projects]]
+  digest = "1:0e792eea6c96ec55ff302ef33886acbaa5006e900fefe82689e88d96439dcd84"
   name = "github.com/ryanuber/go-glob"
   packages = ["."]
+  pruneopts = "UT"
   revision = "572520ed46dbddaed19ea3d9541bdd0494163693"
   version = "v0.1"
 
 [[projects]]
   branch = "master"
+  digest = "1:b5c3834d33445efdc5a8dcb154bed9e4c211edadbf02f6f5cc20c5e9be26a499"
   name = "golang.org/x/net"
   packages = [
     "context",
@@ -254,17 +294,21 @@
     "http2/hpack",
     "idna",
     "internal/timeseries",
-    "trace"
-  ]
-  revision = "1e491301e022f8f977054da4c2d852decd59571f"
-
-[[projects]]
-  branch = "master"
+    "trace",
+  ]
+  pruneopts = "UT"
+  revision = "aaf60122140d3fcf75376d319f0554393160eb50"
+
+[[projects]]
+  branch = "master"
+  digest = "1:05662433b3a13c921587a6e622b5722072edff83211efd1cd79eeaeedfd83f07"
   name = "golang.org/x/sys"
   packages = ["unix"]
-  revision = "c11f84a56e43e20a78cee75a7c034031ecf57d1f"
-
-[[projects]]
+  pruneopts = "UT"
+  revision = "1c9583448a9c3aa0f9a6a5241bf73c0bd8aafded"
+
+[[projects]]
+  digest = "1:a2ab62866c75542dd18d2b069fec854577a20211d7c0ea6ae746072a1dccdd18"
   name = "golang.org/x/text"
   packages = [
     "collate",
@@ -280,41 +324,50 @@
     "unicode/bidi",
     "unicode/cldr",
     "unicode/norm",
-    "unicode/rangetable"
-  ]
+    "unicode/rangetable",
+  ]
+  pruneopts = "UT"
   revision = "f21a4dfb5e38f5895301dc265a8def02365cc3d0"
   version = "v0.3.0"
 
 [[projects]]
   branch = "master"
+  digest = "1:c9e7a4b4d47c0ed205d257648b0e5b0440880cb728506e318f8ac7cd36270bc4"
   name = "golang.org/x/time"
   packages = ["rate"]
+  pruneopts = "UT"
   revision = "fbb02b2291d28baffd63558aa44b4b56f178d650"
 
 [[projects]]
   branch = "master"
+  digest = "1:077c1c599507b3b3e9156d17d36e1e61928ee9b53a5b420f10f28ebd4a0b275c"
   name = "google.golang.org/genproto"
   packages = ["googleapis/rpc/status"]
-  revision = "81158efcc9f219c511e4d3c0d61a0e6e49c01a24"
-
-[[projects]]
+  pruneopts = "UT"
+  revision = "d0a8f471bba2dbb160885b0000d814ee5d559bad"
+
+[[projects]]
+  digest = "1:047efbc3c9a51f3002b0002f92543857d372654a676fb6b01931982cd80467dd"
   name = "google.golang.org/grpc"
   packages = [
     ".",
     "balancer",
     "balancer/base",
     "balancer/roundrobin",
-    "channelz",
     "codes",
     "connectivity",
     "credentials",
     "encoding",
     "encoding/proto",
-    "grpclb/grpc_lb_v1/messages",
     "grpclog",
     "health",
     "health/grpc_health_v1",
     "internal",
+    "internal/backoff",
+    "internal/channelz",
+    "internal/envconfig",
+    "internal/grpcrand",
+    "internal/transport",
     "keepalive",
     "metadata",
     "naming",
@@ -325,25 +378,30 @@
     "stats",
     "status",
     "tap",
-    "transport"
-  ]
-  revision = "41344da2231b913fa3d983840a57a6b1b7b631a1"
-  version = "v1.12.0"
-
-[[projects]]
+  ]
+  pruneopts = "UT"
+  revision = "32fb0ac620c32ba40a4626ddf94d90d12cce3455"
+  version = "v1.14.0"
+
+[[projects]]
+  digest = "1:2d1fbdc6777e5408cabeb02bf336305e724b925ff4546ded0fa8715a7267922a"
   name = "gopkg.in/inf.v0"
   packages = ["."]
+  pruneopts = "UT"
   revision = "d2d2541c53f18d2a059457998ce2876cc8e67cbf"
   version = "v0.9.1"
 
 [[projects]]
   branch = "master"
+  digest = "1:6012060ff3ab84c40e066fea24583fe1a33525af615acfac7308e932eb06479d"
   name = "k8s.io/api"
   packages = ["authentication/v1"]
-  revision = "4c8191c9c7bfa20f74a2d477f2c3530e711e7620"
-
-[[projects]]
-  branch = "master"
+  pruneopts = "UT"
+  revision = "f5c295feaba2cbc946f0bbb8b535fc5f6a0345ee"
+
+[[projects]]
+  branch = "master"
+  digest = "1:7bb4ed855d9dde814f348b1a9d18a5996d800c47b98481e880a8612641468527"
   name = "k8s.io/apimachinery"
   packages = [
     "pkg/api/errors",
@@ -360,23 +418,21 @@
     "pkg/util/errors",
     "pkg/util/intstr",
     "pkg/util/json",
+    "pkg/util/naming",
     "pkg/util/net",
     "pkg/util/runtime",
     "pkg/util/sets",
     "pkg/util/validation",
     "pkg/util/validation/field",
-    "pkg/util/wait",
     "pkg/watch",
-    "third_party/forked/golang/reflect"
-  ]
-  revision = "521145febf93d5639dce48a49ee8dc080863b034"
+    "third_party/forked/golang/reflect",
+  ]
+  pruneopts = "UT"
+  revision = "ef51ab160544f9d05b68e132a4af0b0fab459954"
 
 [solve-meta]
   analyzer-name = "dep"
   analyzer-version = 1
-<<<<<<< HEAD
-  inputs-digest = "1150b789dee30cbbfadac50cfc7d783841ea49e18043d0046bcc8de22f150e44"
-=======
   input-imports = [
     "github.com/briankassouf/jose/crypto",
     "github.com/briankassouf/jose/jws",
@@ -402,6 +458,5 @@
     "k8s.io/apimachinery/pkg/runtime",
     "k8s.io/apimachinery/pkg/runtime/schema",
   ]
->>>>>>> 53554383
   solver-name = "gps-cdcl"
   solver-version = 1